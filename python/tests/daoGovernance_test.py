"""Unit tests for the DAO governance class.

"""

import smartpy as sp

# Import the DAO modules
daoTokenModule = sp.io.import_script_from_url("file:contracts/daoToken.py")
daoTreasuryModule = sp.io.import_script_from_url("file:contracts/daoTreasury.py")
daoGovernanceModule = sp.io.import_script_from_url("file:contracts/daoGovernance.py")
representativesModule = sp.io.import_script_from_url("file:contracts/representatives.py")
multisigWalletModule = sp.io.import_script_from_url("file:contracts/multisigWallet_v1.py")


class Recipient(sp.Contract):
    """This contract simulates a user that can recive tez transfers.

    It should only be used to test that tez transfers are sent correctly.

    """

    def __init__(self):
        """Initializes the contract.

        """
        self.init()

    @sp.entry_point
    def default(self, unit):
        """Default entrypoint that allows receiving tez transfers in the same
        way as one would do with a normal tz wallet.

        """
        # Define the input parameter data type
        sp.set_type(unit, sp.TUnit)

        # Do nothing, just receive tez
        pass


def get_test_environment(vote_weight_mode="linear", decimals=1):
    # Initialize the test scenario
    scenario = sp.test_scenario()

    # Create the test accounts
    admin = sp.test_account("admin")
    user1 = sp.test_account("user1")
    user2 = sp.test_account("user2")
    user3 = sp.test_account("user3")
    user4 = sp.test_account("user4")
    user5 = sp.test_account("user5")
    user6 = sp.test_account("user6")
    external_user = sp.test_account("external_user")

    # Initialize the DAO token FA2 contract
    token = daoTokenModule.DAOToken(
        administrator=admin.address,
        metadata=sp.utils.metadata_of_url("ipfs://aaa"),
        token_metadata=sp.utils.bytes_of_string("ipfs://bbb"),
        max_supply=2000 * decimals,
        max_share=500 * decimals)
    scenario += token

    # Initialize the DAO treasury contract
    treasury = daoTreasuryModule.DAOTreasury(
        metadata=sp.utils.metadata_of_url("ipfs://ccc"),
        dao=admin.address)
    treasury.set_initial_balance(sp.tez(10))
    scenario += treasury

    # Initialize the representatives contract
    representatives = representativesModule.Representatives(
        metadata=sp.utils.metadata_of_url("ipfs://ddd"),
        representatives={
            user1.address: "community1",
            user2.address: "community2",
            user3.address: "community3",
            user6.address: "community4"},
        minimum_votes=2,
        expiration_time=3)
    scenario += representatives

    # Initialize the DAO guardians contract
    guardians = multisigWalletModule.MultisigWallet(
        metadata=sp.utils.metadata_of_url("ipfs://eee"),
        users=sp.set([user4.address, user5.address]),
        minimum_votes=2,
        expiration_time=3)
    scenario += guardians

    # Initialize the DAO governance contract
    dao = daoGovernanceModule.DAOGovernance(
        metadata=sp.utils.metadata_of_url("ipfs://fff"),
        administrator=admin.address,
        treasury=treasury.address,
        token=token.address,
        representatives=representatives.address,
        guardians=guardians.address,
        quorum=800,
        governance_parameters=sp.record(
            vote_method=sp.variant(vote_weight_mode, sp.unit),
            vote_period=5,
            wait_period=2,
            escrow_amount=10 * decimals,
            escrow_return=40,
            min_amount=1,
            supermajority=60,
            representatives_share=30,
            quorum_update_period=3,
            quorum_update=20,
            quorum_max_change=20,
            min_quorum=100,
            max_quorum=1300))
    scenario += dao

    # Update the treasury DAO contract address
    treasury.set_dao(dao.address).run(sender=admin)

    # Add the DAO treasury and DAO governance contracts as maximum share exceptions
    token.add_max_share_exception(treasury.address).run(sender=admin)
    token.add_max_share_exception(dao.address).run(sender=admin)

    # Mint all the DAO tokens and assign them to the users and the treasury
    token.mint([
        sp.record(to_=user1.address, token_id=0, amount=100 * decimals),
        sp.record(to_=user2.address, token_id=0, amount=200 * decimals),
        sp.record(to_=user3.address, token_id=0, amount=300 * decimals),
        sp.record(to_=user4.address, token_id=0, amount=400 * decimals),
        sp.record(to_=user5.address, token_id=0, amount=5 * decimals),
        sp.record(to_=user6.address, token_id=0, amount=5 * decimals),
        sp.record(to_=treasury.address, token_id=0, amount=990 * decimals)]).run(sender=admin)

    # Add the DAO as operator to the users tokens
    token.update_operators([sp.variant("add_operator", sp.record(
        owner=user1.address, operator=dao.address, token_id=0))]).run(sender=user1)
    token.update_operators([sp.variant("add_operator", sp.record(
        owner=user2.address, operator=dao.address, token_id=0))]).run(sender=user2)
    token.update_operators([sp.variant("add_operator", sp.record(
        owner=user3.address, operator=dao.address, token_id=0))]).run(sender=user3)
    token.update_operators([sp.variant("add_operator", sp.record(
        owner=user4.address, operator=dao.address, token_id=0))]).run(sender=user4)
    token.update_operators([sp.variant("add_operator", sp.record(
        owner=user5.address, operator=dao.address, token_id=0))]).run(sender=user5)
    token.update_operators([sp.variant("add_operator", sp.record(
        owner=user6.address, operator=dao.address, token_id=0))]).run(sender=user6)

    # Save all the variables in a test environment dictionary
    testEnvironment = {
        "scenario": scenario,
        "admin": admin,
        "user1": user1,
        "user2": user2,
        "user3": user3,
        "user4": user4,
        "user5": user5,
        "user6": user6,
        "external_user": external_user,
        "token": token,
        "treasury": treasury,
        "representatives": representatives,
        "guardians": guardians,
        "dao": dao}

    return testEnvironment


@sp.add_test(name="Test text proposal")
def test_text_proposal():
    # Get the test environment
    testEnvironment = get_test_environment()
    scenario = testEnvironment["scenario"]
    admin = testEnvironment["admin"]
    user1 = testEnvironment["user1"]
    user2 = testEnvironment["user2"]
    user3 = testEnvironment["user3"]
    user4 = testEnvironment["user4"]
    user5 = testEnvironment["user5"]
    user6 = testEnvironment["user6"]
    external_user = testEnvironment["external_user"]
    token = testEnvironment["token"]
    treasury = testEnvironment["treasury"]
    representatives = testEnvironment["representatives"]
    guardians = testEnvironment["guardians"]
    dao = testEnvironment["dao"]

    # Check that the initial contract storage information is correct
    scenario.verify(dao.data.metadata[""] == sp.utils.bytes_of_string("ipfs://fff"))
    scenario.verify(dao.data.administrator == admin.address)
    scenario.verify(dao.data.treasury == treasury.address)
    scenario.verify(dao.data.token == token.address)
    scenario.verify(dao.data.representatives == representatives.address)
    scenario.verify(dao.data.guardians == guardians.address)
    scenario.verify(dao.data.quorum == 800)
    scenario.verify(dao.data.last_quorum_update == sp.timestamp(0))
    scenario.verify(dao.data.counter == 0)

    # Check that non-DAO members cannot create proposals
    proposal_title = sp.utils.bytes_of_string("Dummy title")
    proposal_description = sp.utils.bytes_of_string("Dummy description")
    proposal_kind = sp.variant("text", sp.unit)
    dao.create_proposal(
        title=proposal_title,
        description=proposal_description,
        kind=proposal_kind).run(
            valid=False, sender=external_user, now=sp.timestamp(100), exception="DAO_NOT_MEMBER")

    # Check that members with less tokens than the escrow cannot create proposals
    dao.create_proposal(
        title=proposal_title,
        description=proposal_description,
        kind=proposal_kind).run(
            valid=False, sender=user5, now=sp.timestamp(100), exception="FA2_INSUFFICIENT_BALANCE")

    # User 4 creates a proposal
    dao.create_proposal(
        title=proposal_title,
        description=proposal_description,
        kind=proposal_kind).run(
            sender=user4, level=10, now=sp.timestamp(100))

    # Check that the contract information has been updated
    scenario.verify(dao.data.proposals[0].title == proposal_title)
    scenario.verify(dao.data.proposals[0].description == proposal_description)
    scenario.verify(dao.data.proposals[0].kind.is_variant("text"))
    scenario.verify(dao.data.proposals[0].issuer == user4.address)
    scenario.verify(dao.data.proposals[0].timestamp == sp.timestamp(100))
    scenario.verify(dao.data.proposals[0].level == 10)
    scenario.verify(dao.data.proposals[0].escrow_amount == 10)
    scenario.verify(dao.data.proposals[0].status.is_variant("open"))
    scenario.verify(dao.data.counter == 1)

    # Check that the tokens in escrow have been transferred
    scenario.verify(token.data.ledger[user4.address] == 400 - 10)
    scenario.verify(token.data.ledger[dao.address] == 10)

    # Check that it's not possible to vote an innexisting proposal
    dao.representatives_vote(proposal_id=1, vote=sp.variant("abstain", sp.unit)).run(
        valid=False, sender=user1, now=sp.timestamp(200), level=20, exception="DAO_INEXISTENT_PROPOSAL")
    dao.token_vote(proposal_id=1, vote=sp.variant("abstain", sp.unit), max_checkpoints=sp.none).run(
        valid=False, sender=user1, now=sp.timestamp(200), level=20, exception="DAO_INEXISTENT_PROPOSAL")

    # Check that it's not possible to vote without tokens
    dao.token_vote(proposal_id=0, vote=sp.variant("abstain", sp.unit), max_checkpoints=sp.none).run(
        valid=False, sender=external_user, now=sp.timestamp(200), level=20, exception="DAO_INSUFICIENT_BALANCE")

    # User 1 votes as representative
    dao.representatives_vote(proposal_id=0, vote=sp.variant("abstain", sp.unit)).run(
        sender=user1, now=sp.timestamp(200), level=20)

    # Check that the contract information has been updated
    scenario.verify(dao.data.proposals[0].representatives_votes.total == 1)
    scenario.verify(dao.data.proposals[0].representatives_votes.positive == 0)
    scenario.verify(dao.data.proposals[0].representatives_votes.negative == 0)
    scenario.verify(dao.data.proposals[0].representatives_votes.abstain == 1)
    scenario.verify(dao.data.proposals[0].representatives_votes.participation == 1)
    scenario.verify(dao.data.representatives_votes[(0, "community1")].is_variant("abstain"))

    # Check that it's not possible to vote twice
    dao.representatives_vote(proposal_id=0, vote=sp.variant("yes", sp.unit)).run(
        valid=False, sender=user1, now=sp.timestamp(250), level=25, exception="DAO_ALREADY_VOTED")

    # Check that the representative can also vote with their tokens
    dao.token_vote(proposal_id=0, vote=sp.variant("yes", sp.unit), max_checkpoints=sp.none).run(
        sender=user1, now=sp.timestamp(250), level=25)

    # User 2 votes as representative
    dao.representatives_vote(proposal_id=0, vote=sp.variant("yes", sp.unit)).run(
        sender=user2, now=sp.timestamp(300), level=30)

    # Check that non representatives cannot vote as representatives
    dao.representatives_vote(proposal_id=0, vote=sp.variant("yes", sp.unit)).run(
        valid=False, sender=user4, now=sp.timestamp(400), level=40, exception="REPS_NOT_REPRESENTATIVE")

    # User 3, 4 and 5 vote as normal users
    dao.token_vote(proposal_id=0, vote=sp.variant("yes", sp.unit), max_checkpoints=sp.none).run(
        sender=user3, now=sp.timestamp(400), level=40)
    dao.token_vote(proposal_id=0, vote=sp.variant("yes", sp.unit), max_checkpoints=sp.none).run(
        sender=user4, now=sp.timestamp(400), level=40)
    dao.token_vote(proposal_id=0, vote=sp.variant("no", sp.unit), max_checkpoints=sp.none).run(
        sender=user5, now=sp.timestamp(400), level=40)

    # Check that the contract information has been updated
    scenario.verify(dao.data.proposals[0].representatives_votes.total == 2)
    scenario.verify(dao.data.proposals[0].representatives_votes.positive == 1)
    scenario.verify(dao.data.proposals[0].representatives_votes.negative == 0)
    scenario.verify(dao.data.proposals[0].representatives_votes.abstain == 1)
    scenario.verify(dao.data.proposals[0].representatives_votes.participation == 2)
    scenario.verify(dao.data.proposals[0].token_votes.total == 100 + 300 + 400 + 5)
    scenario.verify(dao.data.proposals[0].token_votes.positive == 100 + 300 + 400)
    scenario.verify(dao.data.proposals[0].token_votes.negative == 5)
    scenario.verify(dao.data.proposals[0].token_votes.abstain == 0)
    scenario.verify(dao.data.proposals[0].token_votes.participation == 4)
    scenario.verify(dao.data.representatives_votes[(0, "community1")].is_variant("abstain"))
    scenario.verify(dao.data.representatives_votes[(0, "community2")].is_variant("yes"))
    scenario.verify(dao.data.token_votes[(0, user1.address)].vote.is_variant("yes"))
    scenario.verify(dao.data.token_votes[(0, user1.address)].weight == 100)
    scenario.verify(dao.data.token_votes[(0, user3.address)].vote.is_variant("yes"))
    scenario.verify(dao.data.token_votes[(0, user3.address)].weight == 300)
    scenario.verify(dao.data.token_votes[(0, user4.address)].vote.is_variant("yes"))
    scenario.verify(dao.data.token_votes[(0, user4.address)].weight == 400)
    scenario.verify(dao.data.token_votes[(0, user5.address)].vote.is_variant("no"))
    scenario.verify(dao.data.token_votes[(0, user5.address)].weight == 5)

    # Check that it's not possible to evaluate the proposal results before is closed
    dao.evaluate_voting_result(0).run(
        valid=False, sender=user1, now=sp.timestamp(500), level=50, exception="DAO_OPEN_PROPOSAL")

    # Check that only DAO members can evaluate the proposal results
    dao.evaluate_voting_result(0).run(
        valid=False, sender=external_user, now=sp.timestamp(101).add_days(5), level=60, exception="DAO_NOT_MEMBER")

    # Check that it's not possible to vote when the proposal is closed
    dao.representatives_vote(proposal_id=0, vote=sp.variant("yes", sp.unit)).run(
        valid=False, sender=user6, now=sp.timestamp(101).add_days(5), level=50, exception="DAO_CLOSED_PROPOSAL")
    dao.token_vote(proposal_id=0, vote=sp.variant("yes", sp.unit), max_checkpoints=sp.none).run(
        valid=False, sender=user6, now=sp.timestamp(101).add_days(5), level=50, exception="DAO_CLOSED_PROPOSAL")

    # Check that it's not possible to evaluate an innexisting proposal
    dao.evaluate_voting_result(1).run(
        valid=False, sender=user1, now=sp.timestamp(101).add_days(5), level=60, exception="DAO_INEXISTENT_PROPOSAL")

    # Check that it's not possible to execute a proposal that is not yet approved
    dao.execute_proposal(0).run(
        valid=False, sender=user1, exception="DAO_STATUS_NOT_APPROVED")

    # Check that it's not possible to execute an innexisting proposal
    dao.execute_proposal(1).run(
        valid=False, sender=user1, exception="DAO_INEXISTENT_PROPOSAL")

    # Evaluate the proposal results
    dao.evaluate_voting_result(0).run(
        sender=user1, now=sp.timestamp(101).add_days(5), level=60)

    # Check that the contract information has been updated
    scenario.verify(dao.data.proposals[0].status.is_variant("approved"))
    scenario.verify(dao.data.quorum == int(800 * 0.8 + (100 + 300 + 400 + 5 + 800 * 0.3) * 0.2))
    scenario.verify(dao.data.last_quorum_update == sp.timestamp(101).add_days(5))

    # Check that the tokens in escrow have been transferred back to user 4
    scenario.verify(token.data.ledger[user4.address] == 400)
    scenario.verify(token.data.ledger[dao.address] == 0)

    # Check that it's not possible to execute a proposal before the wating time
    # has passed
    dao.execute_proposal(0).run(
        valid=False, sender=user1, now=sp.timestamp(101).add_days(5 + 1), exception="DAO_WAITING_PROPOSAL")

    # Check that only DAO members can execute the proposal
    dao.execute_proposal(0).run(
        valid=False, sender=external_user, now=sp.timestamp(101).add_days(5 + 2), exception="DAO_NOT_MEMBER")

    # Execute the proposal
    dao.execute_proposal(0).run(sender=user1, now=sp.timestamp(101).add_days(5 + 2))

    # Check that the contract information has been updated
    scenario.verify(dao.data.proposals[0].status.is_variant("executed"))

    # Check that it's not possible to execute twice the proposal
    dao.execute_proposal(0).run(
        valid=False, sender=user1, now=sp.timestamp(101).add_days(5 + 2), exception="DAO_STATUS_NOT_APPROVED")


@sp.add_test(name="Test transfer mutez proposal")
def test_transfer_mutez_proposal():
    # Get the test environment
    testEnvironment = get_test_environment()
    scenario = testEnvironment["scenario"]
    user1 = testEnvironment["user1"]
    user2 = testEnvironment["user2"]
    user3 = testEnvironment["user3"]
    user4 = testEnvironment["user4"]
    user5 = testEnvironment["user5"]
    token = testEnvironment["token"]
    treasury = testEnvironment["treasury"]
    dao = testEnvironment["dao"]

    # Create the recipient contracts and add them to the test scenario
    recipient1 = Recipient()
    recipient2 = Recipient()
    scenario += recipient1
    scenario += recipient2

    # User 4 creates a proposal
    proposal_title = sp.utils.bytes_of_string("Dummy title")
    proposal_description = sp.utils.bytes_of_string("Dummy description")
    mutez_transfers = [
        sp.record(amount=sp.tez(1), destination=recipient1.address),
        sp.record(amount=sp.tez(2), destination=recipient2.address)]
    proposal_kind = sp.variant("transfer_mutez", mutez_transfers)
    dao.create_proposal(
        title=proposal_title,
        description=proposal_description,
        kind=proposal_kind).run(
            sender=user4, level=10, now=sp.timestamp(100))

    # Check that the contract information has been updated
    scenario.verify(dao.data.proposals[0].title == proposal_title)
    scenario.verify(dao.data.proposals[0].description == proposal_description)
    scenario.verify(dao.data.proposals[0].kind.is_variant("transfer_mutez"))
    scenario.verify(dao.data.proposals[0].issuer == user4.address)
    scenario.verify(dao.data.proposals[0].timestamp == sp.timestamp(100))
    scenario.verify(dao.data.proposals[0].level == 10)
    scenario.verify(dao.data.proposals[0].escrow_amount == 10)
    scenario.verify(dao.data.proposals[0].status.is_variant("open"))
    scenario.verify(dao.data.counter == 1)

    # Check that the tokens in escrow have been transferred
    scenario.verify(token.data.ledger[user4.address] == 400 - 10)
    scenario.verify(token.data.ledger[dao.address] == 10)

    # Users 1 and 2 vote as representatives
    dao.representatives_vote(proposal_id=0, vote=sp.variant("abstain", sp.unit)).run(
        sender=user1, now=sp.timestamp(200), level=20)
    dao.representatives_vote(proposal_id=0, vote=sp.variant("yes", sp.unit)).run(
        sender=user2, now=sp.timestamp(300), level=30)

    # User 3, 4 and 5 vote as normal users
    dao.token_vote(proposal_id=0, vote=sp.variant("yes", sp.unit), max_checkpoints=sp.none).run(
        sender=user3, now=sp.timestamp(400), level=40)
    dao.token_vote(proposal_id=0, vote=sp.variant("yes", sp.unit), max_checkpoints=sp.none).run(
        sender=user4, now=sp.timestamp(400), level=40)
    dao.token_vote(proposal_id=0, vote=sp.variant("no", sp.unit), max_checkpoints=sp.none).run(
        sender=user5, now=sp.timestamp(400), level=40)

    # Evaluate the proposal results
    dao.evaluate_voting_result(0).run(
        sender=user1, now=sp.timestamp(101).add_days(5), level=60)

    # Check that the contract information has been updated
    scenario.verify(dao.data.proposals[0].status.is_variant("approved"))

    # Check that the tokens in escrow have been transferred back to user 4
    scenario.verify(token.data.ledger[user4.address] == 400)
    scenario.verify(token.data.ledger[dao.address] == 0)

    # Execute the proposal
    dao.execute_proposal(0).run(sender=user1, now=sp.timestamp(101).add_days(5 + 2))

    # Check that the contract information has been updated
    scenario.verify(dao.data.proposals[0].status.is_variant("executed"))

    # Check that the tez have been transferred
    scenario.verify(treasury.balance == sp.tez(10) - sp.tez(1) - sp.tez(2))
    scenario.verify(recipient1.balance == sp.tez(1))
    scenario.verify(recipient2.balance == sp.tez(2))


@sp.add_test(name="Test transfer token proposal")
def test_transfer_token_proposal():
    # Get the test environment
    testEnvironment = get_test_environment()
    scenario = testEnvironment["scenario"]
    user1 = testEnvironment["user1"]
    user2 = testEnvironment["user2"]
    user3 = testEnvironment["user3"]
    user4 = testEnvironment["user4"]
    user5 = testEnvironment["user5"]
    external_user = testEnvironment["external_user"]
    token = testEnvironment["token"]
    treasury = testEnvironment["treasury"]
    dao = testEnvironment["dao"]

    # User 4 creates a proposal
    proposal_title = sp.utils.bytes_of_string("Dummy title")
    proposal_description = sp.utils.bytes_of_string("Dummy description")
    token_transfers = sp.set_type_expr(
        sp.record(
            fa2=token.address,
            token_id=sp.nat(0),
            distribution=[
                sp.record(amount=sp.nat(10), destination=user1.address),
                sp.record(amount=sp.nat(20), destination=external_user.address)]),
        t=daoGovernanceModule.DAOGovernance.TOKEN_TRANSFERS_TYPE)
    proposal_kind = sp.variant("transfer_token", token_transfers)
    dao.create_proposal(
        title=proposal_title,
        description=proposal_description,
        kind=proposal_kind).run(
            sender=user4, level=10, now=sp.timestamp(100))

    # Check that the contract information has been updated
    scenario.verify(dao.data.proposals[0].title == proposal_title)
    scenario.verify(dao.data.proposals[0].description == proposal_description)
    scenario.verify(dao.data.proposals[0].kind.is_variant("transfer_token"))
    scenario.verify(dao.data.proposals[0].issuer == user4.address)
    scenario.verify(dao.data.proposals[0].timestamp == sp.timestamp(100))
    scenario.verify(dao.data.proposals[0].level == 10)
    scenario.verify(dao.data.proposals[0].escrow_amount == 10)
    scenario.verify(dao.data.proposals[0].status.is_variant("open"))
    scenario.verify(dao.data.counter == 1)

    # Check that the tokens in escrow have been transferred
    scenario.verify(token.data.ledger[user4.address] == 400 - 10)
    scenario.verify(token.data.ledger[dao.address] == 10)

    # Users 1 and 2 vote as representatives
    dao.representatives_vote(proposal_id=0, vote=sp.variant("abstain", sp.unit)).run(
        sender=user1, now=sp.timestamp(200), level=20)
    dao.representatives_vote(proposal_id=0, vote=sp.variant("yes", sp.unit)).run(
        sender=user2, now=sp.timestamp(300), level=30)

    # User 3, 4 and 5 vote as normal users
    dao.token_vote(proposal_id=0, vote=sp.variant("yes", sp.unit), max_checkpoints=sp.none).run(
        sender=user3, now=sp.timestamp(400), level=40)
    dao.token_vote(proposal_id=0, vote=sp.variant("yes", sp.unit), max_checkpoints=sp.none).run(
        sender=user4, now=sp.timestamp(400), level=40)
    dao.token_vote(proposal_id=0, vote=sp.variant("no", sp.unit), max_checkpoints=sp.none).run(
        sender=user5, now=sp.timestamp(400), level=40)

    # Evaluate the proposal results
    dao.evaluate_voting_result(0).run(
        sender=user1, now=sp.timestamp(101).add_days(5), level=60)

    # Check that the contract information has been updated
    scenario.verify(dao.data.proposals[0].status.is_variant("approved"))

    # Check that the tokens in escrow have been transferred back to user 4
    scenario.verify(token.data.ledger[user4.address] == 400)
    scenario.verify(token.data.ledger[dao.address] == 0)

    # Execute the proposal
    dao.execute_proposal(0).run(sender=user1, now=sp.timestamp(101).add_days(5 + 2))

    # Check that the contract information has been updated
    scenario.verify(dao.data.proposals[0].status.is_variant("executed"))

    # Check that the tokens have been transferred
    scenario.verify(token.data.ledger[treasury.address] == 990 - 10 - 20)
    scenario.verify(token.data.ledger[user1.address] == 100 + 10)
    scenario.verify(token.data.ledger[external_user.address] == 20)


@sp.add_test(name="Test lambda function proposal")
def test_lambda_function_proposal():
    # Get the test environment
    testEnvironment = get_test_environment()
    scenario = testEnvironment["scenario"]
    user1 = testEnvironment["user1"]
    user2 = testEnvironment["user2"]
    user3 = testEnvironment["user3"]
    user4 = testEnvironment["user4"]
    user5 = testEnvironment["user5"]
    token = testEnvironment["token"]
    dao = testEnvironment["dao"]

    # Create a new treasury account
    new_treasury = sp.test_account("new_treasury")

    # Define the lambda function that will set the new treasury address
    def treasury_lambda_function(params):
        sp.set_type(params, sp.TUnit)
        set_treasury_handle = sp.contract(
            sp.TAddress, dao.address, "set_treasury").open_some()
        sp.result([sp.transfer_operation(
            new_treasury.address, sp.mutez(0), set_treasury_handle)])

    # User 4 creates a proposal
    proposal_title = sp.utils.bytes_of_string("Dummy title")
    proposal_description = sp.utils.bytes_of_string("Dummy description")
    proposal_kind = sp.variant("lambda_function", treasury_lambda_function)
    dao.create_proposal(
        title=proposal_title,
        description=proposal_description,
        kind=proposal_kind).run(
            sender=user4, level=10, now=sp.timestamp(100))

    # Check that the contract information has been updated
    scenario.verify(dao.data.proposals[0].title == proposal_title)
    scenario.verify(dao.data.proposals[0].description == proposal_description)
    scenario.verify(dao.data.proposals[0].kind.is_variant("lambda_function"))
    scenario.verify(dao.data.proposals[0].issuer == user4.address)
    scenario.verify(dao.data.proposals[0].timestamp == sp.timestamp(100))
    scenario.verify(dao.data.proposals[0].level == 10)
    scenario.verify(dao.data.proposals[0].escrow_amount == 10)
    scenario.verify(dao.data.proposals[0].status.is_variant("open"))
    scenario.verify(dao.data.counter == 1)

    # Check that the tokens in escrow have been transferred
    scenario.verify(token.data.ledger[user4.address] == 400 - 10)
    scenario.verify(token.data.ledger[dao.address] == 10)

    # Users 1 and 2 vote as representatives
    dao.representatives_vote(proposal_id=0, vote=sp.variant("abstain", sp.unit)).run(
        sender=user1, now=sp.timestamp(200), level=20)
    dao.representatives_vote(proposal_id=0, vote=sp.variant("yes", sp.unit)).run(
        sender=user2, now=sp.timestamp(300), level=30)

    # User 3, 4 and 5 vote as normal users
    dao.token_vote(proposal_id=0, vote=sp.variant("yes", sp.unit), max_checkpoints=sp.none).run(
        sender=user3, now=sp.timestamp(400), level=40)
    dao.token_vote(proposal_id=0, vote=sp.variant("yes", sp.unit), max_checkpoints=sp.none).run(
        sender=user4, now=sp.timestamp(400), level=40)
    dao.token_vote(proposal_id=0, vote=sp.variant("no", sp.unit), max_checkpoints=sp.none).run(
        sender=user5, now=sp.timestamp(400), level=40)

    # Evaluate the proposal results
    dao.evaluate_voting_result(0).run(
        sender=user1, now=sp.timestamp(101).add_days(5), level=60)

    # Check that the contract information has been updated
    scenario.verify(dao.data.proposals[0].status.is_variant("approved"))

    # Check that the tokens in escrow have been transferred back to user 4
    scenario.verify(token.data.ledger[user4.address] == 400)
    scenario.verify(token.data.ledger[dao.address] == 0)

    # Execute the proposal
    dao.execute_proposal(0).run(sender=user1, now=sp.timestamp(101).add_days(5 + 2))

    # Check that the contract information has been updated
    scenario.verify(dao.data.proposals[0].status.is_variant("executed"))

    # Check that the treasury address has been updated
    scenario.verify(dao.data.treasury == new_treasury.address)

    # Define the lambda function that will update DAO governance parameters
    def governance_parameters_lambda_function(params):
        sp.set_type(params, sp.TUnit)
        set_governance_parameters_handle = sp.contract(
            daoGovernanceModule.DAOGovernance.GOVERNANCE_PARAMETERS_TYPE,
            dao.address, "set_governance_parameters").open_some()
        sp.result([sp.transfer_operation(
            sp.record(
                vote_method=sp.variant("linear", sp.unit),
                vote_period=5,
                wait_period=2,
                escrow_amount=20,
                escrow_return=30,
                min_amount=6,
                supermajority=60,
                representatives_share=30,
                quorum_update_period=3,
                quorum_update=20,
                quorum_max_change=20,
                min_quorum=100,
                max_quorum=1300),
            sp.mutez(0),
            set_governance_parameters_handle)])

    # User 1 creates a proposal
    proposal_title = sp.utils.bytes_of_string("Dummy title 2")
    proposal_description = sp.utils.bytes_of_string("Dummy description 2")
    proposal_kind = sp.variant("lambda_function", governance_parameters_lambda_function)
    dao.create_proposal(
        title=proposal_title,
        description=proposal_description,
        kind=proposal_kind).run(
            sender=user1, level=50, now=sp.timestamp(500))

    # Check that the contract information has been updated
    scenario.verify(dao.data.proposals[1].title == proposal_title)
    scenario.verify(dao.data.proposals[1].description == proposal_description)
    scenario.verify(dao.data.proposals[1].kind.is_variant("lambda_function"))
    scenario.verify(dao.data.proposals[1].issuer == user1.address)
    scenario.verify(dao.data.proposals[1].timestamp == sp.timestamp(500))
    scenario.verify(dao.data.proposals[1].level == 50)
    scenario.verify(dao.data.proposals[1].escrow_amount == 10)
    scenario.verify(dao.data.proposals[1].status.is_variant("open"))
    scenario.verify(dao.data.counter == 2)

    # Check that the tokens in escrow have been transferred
    scenario.verify(token.data.ledger[user1.address] == 100 - 10)
    scenario.verify(token.data.ledger[dao.address] == 10)

    # Users 1 and 2 vote as representatives
    dao.representatives_vote(proposal_id=1, vote=sp.variant("abstain", sp.unit)).run(
        sender=user1, now=sp.timestamp(600), level=60)
    dao.representatives_vote(proposal_id=1, vote=sp.variant("yes", sp.unit)).run(
        sender=user2, now=sp.timestamp(700), level=70)

    # User 3, 4 and 5 vote as normal users
    dao.token_vote(proposal_id=1, vote=sp.variant("yes", sp.unit), max_checkpoints=sp.none).run(
        sender=user3, now=sp.timestamp(800), level=80)
    dao.token_vote(proposal_id=1, vote=sp.variant("yes", sp.unit), max_checkpoints=sp.none).run(
        sender=user4, now=sp.timestamp(900), level=90)
    dao.token_vote(proposal_id=1, vote=sp.variant("no", sp.unit), max_checkpoints=sp.none).run(
        sender=user5, now=sp.timestamp(1000), level=100)

    # Evaluate the proposal results
    dao.evaluate_voting_result(1).run(
        sender=user1, now=sp.timestamp(501).add_days(5), level=110)

    # Check that the contract information has been updated
    scenario.verify(dao.data.proposals[1].status.is_variant("approved"))

    # Check that the tokens in escrow have been transferred back to user 4
    scenario.verify(token.data.ledger[user1.address] == 100)
    scenario.verify(token.data.ledger[dao.address] == 0)

    # Execute the proposal
    dao.execute_proposal(1).run(sender=user1, now=sp.timestamp(501).add_days(5 + 2))

    # Check that the contract information has been updated
    scenario.verify(dao.data.proposals[1].status.is_variant("executed"))

    # Check that the DAO governance parameters has been updated
    scenario.verify(dao.data.governance_parameters.escrow_amount == 20)
    scenario.verify(dao.data.governance_parameters.min_amount == 6)

    # Create a new representatives account
    new_representatives = sp.test_account("new_representatives")

    # Define the lambda function that will set the new representatives address
    def representatives_lambda_function(params):
        sp.set_type(params, sp.TUnit)
        set_representatives_handle = sp.contract(
            sp.TAddress, dao.address, "set_representatives").open_some()
        sp.result([sp.transfer_operation(
            new_representatives.address, sp.mutez(0), set_representatives_handle)])

    # User 2 creates a proposal
    proposal_title = sp.utils.bytes_of_string("Dummy title 3")
    proposal_description = sp.utils.bytes_of_string("Dummy description 3")
    proposal_kind = sp.variant("lambda_function", representatives_lambda_function)
    dao.create_proposal(
        title=proposal_title,
        description=proposal_description,
        kind=proposal_kind).run(
            sender=user2, level=100, now=sp.timestamp(1000))

    # Check that the contract information has been updated
    scenario.verify(dao.data.proposals[2].title == proposal_title)
    scenario.verify(dao.data.proposals[2].description == proposal_description)
    scenario.verify(dao.data.proposals[2].kind.is_variant("lambda_function"))
    scenario.verify(dao.data.proposals[2].issuer == user2.address)
    scenario.verify(dao.data.proposals[2].timestamp == sp.timestamp(1000))
    scenario.verify(dao.data.proposals[2].level == 100)
    scenario.verify(dao.data.proposals[2].escrow_amount == 20)
    scenario.verify(dao.data.proposals[2].status.is_variant("open"))
    scenario.verify(dao.data.counter == 3)

    # Check that the tokens in escrow have been transferred
    scenario.verify(token.data.ledger[user2.address] == 200 - 20)
    scenario.verify(token.data.ledger[dao.address] == 20)

    # Users 1 and 2 vote as representatives
    dao.representatives_vote(proposal_id=2, vote=sp.variant("abstain", sp.unit)).run(
        sender=user1, now=sp.timestamp(1600), level=160)
    dao.representatives_vote(proposal_id=2, vote=sp.variant("yes", sp.unit)).run(
        sender=user2, now=sp.timestamp(1700), level=170)

    # User 3, 4 and 5 vote as normal users
    dao.token_vote(proposal_id=2, vote=sp.variant("yes", sp.unit), max_checkpoints=sp.none).run(
        sender=user3, now=sp.timestamp(1800), level=180)
    dao.token_vote(proposal_id=2, vote=sp.variant("yes", sp.unit), max_checkpoints=sp.none).run(
        sender=user4, now=sp.timestamp(1900), level=190)
    dao.token_vote(proposal_id=2, vote=sp.variant("no", sp.unit), max_checkpoints=sp.none).run(
        valid=False, sender=user5, now=sp.timestamp(2000), level=200)

    # Evaluate the proposal results
    dao.evaluate_voting_result(2).run(
        sender=user1, now=sp.timestamp(1001).add_days(5), level=210)

    # Check that the contract information has been updated
    scenario.verify(dao.data.proposals[2].status.is_variant("approved"))

    # Check that the tokens in escrow have been transferred back to user 4
    scenario.verify(token.data.ledger[user2.address] == 200)
    scenario.verify(token.data.ledger[dao.address] == 0)

    # Execute the proposal
    dao.execute_proposal(2).run(sender=user1, now=sp.timestamp(1001).add_days(5 + 2))

    # Check that the contract information has been updated
    scenario.verify(dao.data.proposals[2].status.is_variant("executed"))

    # Check that the representatives address has been updated
    scenario.verify(dao.data.representatives == new_representatives.address)


@sp.add_test(name="Test cancel proposal")
def test_cancel_proposal():
    # Get the test environment
    testEnvironment = get_test_environment()
    scenario = testEnvironment["scenario"]
    user1 = testEnvironment["user1"]
    user2 = testEnvironment["user2"]
    user3 = testEnvironment["user3"]
    user4 = testEnvironment["user4"]
    user5 = testEnvironment["user5"]
    external_user = testEnvironment["external_user"]
    token = testEnvironment["token"]
    treasury = testEnvironment["treasury"]
    guardians = testEnvironment["guardians"]
    dao = testEnvironment["dao"]

    # User 4 creates a proposal
    proposal_title = sp.utils.bytes_of_string("Dummy title")
    proposal_description = sp.utils.bytes_of_string("Dummy description")
    token_transfers = sp.set_type_expr(
        sp.record(
            fa2=token.address,
            token_id=sp.nat(0),
            distribution=[
                sp.record(amount=sp.nat(10), destination=user1.address),
                sp.record(amount=sp.nat(20), destination=external_user.address)]),
        t=daoGovernanceModule.DAOGovernance.TOKEN_TRANSFERS_TYPE)
    proposal_kind = sp.variant("transfer_token", token_transfers)
    dao.create_proposal(
        title=proposal_title,
        description=proposal_description,
        kind=proposal_kind).run(
            sender=user4, level=10, now=sp.timestamp(100))

    # Check that the tokens in escrow have been transferred
    scenario.verify(token.data.ledger[user4.address] == 400 - 10)
    scenario.verify(token.data.ledger[dao.address] == 10)

    # User 3, 4 and 5 vote as normal users
    dao.token_vote(proposal_id=0, vote=sp.variant("no", sp.unit), max_checkpoints=sp.none).run(
        sender=user3, now=sp.timestamp(400), level=40)
    dao.token_vote(proposal_id=0, vote=sp.variant("no", sp.unit), max_checkpoints=sp.none).run(
        sender=user4, now=sp.timestamp(400), level=40)
    dao.token_vote(proposal_id=0, vote=sp.variant("yes", sp.unit), max_checkpoints=sp.none).run(
        sender=user5, now=sp.timestamp(400), level=40)

    # Check that it's not possible to cancel an innexisting proposal
    dao.cancel_proposal(proposal_id=1, return_escrow=True).run(
        valid=False, sender=user4, now=sp.timestamp(500), level=50, exception="DAO_INEXISTENT_PROPOSAL")

    # Check that only the proposal issuer can cancel the proposal
    dao.cancel_proposal(proposal_id=0, return_escrow=True).run(
        valid=False, sender=user1, now=sp.timestamp(500), level=50, exception="DAO_NOT_ISSUER_OR_GUARDIANS")

    # Cancel the proposal
    dao.cancel_proposal(proposal_id=0, return_escrow=True).run(
        sender=user4, now=sp.timestamp(500), level=50)

    # Check that the contract information has been updated
    scenario.verify(dao.data.proposals[0].status.is_variant("cancelled"))

    # Check that the tokens in escrow have been transferred to the treasury
    scenario.verify(token.data.ledger[user4.address] == 400 - 10)
    scenario.verify(token.data.ledger[dao.address] == 0)
    scenario.verify(token.data.ledger[treasury.address] == 990 + 10)

    # Check that it's not possible to cancel, evaluate or execute the proposal
    dao.cancel_proposal(proposal_id=0, return_escrow=True).run(
        valid=False, sender=user4, now=sp.timestamp(600), level=60, exception="DAO_STATUS_NOT_OPEN_OR_APPROVED")
    dao.evaluate_voting_result(0).run(
        valid=False, sender=user1, now=sp.timestamp(101).add_days(5), level=60, exception="DAO_STATUS_NOT_OPEN")
    dao.execute_proposal(0).run(
        valid=False, sender=user1, now=sp.timestamp(101).add_days(5 + 2), exception="DAO_STATUS_NOT_APPROVED")

    # User 1 creates 3 proposals
    proposal_title = sp.utils.bytes_of_string("Dummy title")
    proposal_description = sp.utils.bytes_of_string("Dummy description")
    proposal_kind = sp.variant("text", sp.unit)
    dao.create_proposal(
        title=proposal_title,
        description=proposal_description,
        kind=proposal_kind).run(sender=user1, level=70)
    dao.create_proposal(
        title=proposal_title,
        description=proposal_description,
        kind=proposal_kind).run(sender=user1, level=70)
    dao.create_proposal(
        title=proposal_title,
        description=proposal_description,
        kind=proposal_kind).run(sender=user1, level=70)

    # Check that the tokens in escrow have been transferred
    scenario.verify(token.data.ledger[user1.address] == 100 - 30)
    scenario.verify(token.data.ledger[dao.address] == 30)

    # The users vote the first new proposal
    dao.token_vote(proposal_id=1, vote=sp.variant("yes", sp.unit), max_checkpoints=sp.none).run(
        sender=user3, now=sp.timestamp(800), level=80)
    dao.token_vote(proposal_id=1, vote=sp.variant("yes", sp.unit), max_checkpoints=sp.none).run(
        sender=user4, now=sp.timestamp(800), level=80)
    dao.token_vote(proposal_id=1, vote=sp.variant("yes", sp.unit), max_checkpoints=sp.none).run(
        sender=user5, now=sp.timestamp(800), level=80)

    # Define the lambda function that will cancel all the proposals
    def guardians_lambda_function(params):
        sp.set_type(params, sp.TUnit)
        cancel_proposal_handle = sp.contract(
            sp.TRecord(proposal_id=sp.TNat, return_escrow=sp.TBool).layout(
                ("proposal_id", "return_escrow")),
            dao.address,
            "cancel_proposal").open_some()
        sp.result([
            sp.transfer_operation(sp.record(proposal_id=1, return_escrow=False), sp.mutez(0), cancel_proposal_handle),
            sp.transfer_operation(sp.record(proposal_id=2, return_escrow=False), sp.mutez(0), cancel_proposal_handle),
            sp.transfer_operation(sp.record(proposal_id=3, return_escrow=False), sp.mutez(0), cancel_proposal_handle)])

    # Add a lambda proposal
    guardians.lambda_function_proposal(guardians_lambda_function).run(sender=user4)

    # Vote for the proposal
    guardians.vote_proposal(proposal_id=0, approval=True).run(sender=user4)
    guardians.vote_proposal(proposal_id=0, approval=True).run(sender=user5)

    # Execute the proposal
    guardians.execute_proposal(0).run(sender=user4, now=sp.timestamp(900), level=90)

    # Check that the contract information has been updated
    scenario.verify(dao.data.proposals[1].status.is_variant("cancelled"))
    scenario.verify(dao.data.proposals[2].status.is_variant("cancelled"))
    scenario.verify(dao.data.proposals[3].status.is_variant("cancelled"))

    # Check that the tokens in escrow have been transferred to the treasury
    scenario.verify(token.data.ledger[user1.address] == 100 - 30)
    scenario.verify(token.data.ledger[dao.address] == 0)
    scenario.verify(token.data.ledger[treasury.address] == 990 + 10 + 30)


@sp.add_test(name="Test supermajority failed proposal")
def test_supermajority_failed_proposal():
    # Get the test environment
    testEnvironment = get_test_environment()
    scenario = testEnvironment["scenario"]
    user1 = testEnvironment["user1"]
    user2 = testEnvironment["user2"]
    user3 = testEnvironment["user3"]
    user4 = testEnvironment["user4"]
    user5 = testEnvironment["user5"]
    external_user = testEnvironment["external_user"]
    token = testEnvironment["token"]
    treasury = testEnvironment["treasury"]
    dao = testEnvironment["dao"]

    # User 4 creates a proposal
    proposal_title = sp.utils.bytes_of_string("Dummy title")
    proposal_description = sp.utils.bytes_of_string("Dummy description")
    token_transfers = sp.set_type_expr(
        sp.record(
            fa2=token.address,
            token_id=sp.nat(0),
            distribution=[
                sp.record(amount=sp.nat(10), destination=user1.address),
                sp.record(amount=sp.nat(20), destination=external_user.address)]),
        t=daoGovernanceModule.DAOGovernance.TOKEN_TRANSFERS_TYPE)
    proposal_kind = sp.variant("transfer_token", token_transfers)
    dao.create_proposal(
        title=proposal_title,
        description=proposal_description,
        kind=proposal_kind).run(
            sender=user4, level=10, now=sp.timestamp(100))

    # Check that the tokens in escrow have been transferred
    scenario.verify(token.data.ledger[user4.address] == 400 - 10)
    scenario.verify(token.data.ledger[dao.address] == 10)

    # Users 1 and 2 vote as representatives
    dao.representatives_vote(proposal_id=0, vote=sp.variant("no", sp.unit)).run(
        sender=user1, now=sp.timestamp(200), level=20)
    dao.representatives_vote(proposal_id=0, vote=sp.variant("no", sp.unit)).run(
        sender=user2, now=sp.timestamp(300), level=30)

    # User 3, 4 and 5 vote as normal users
    dao.token_vote(proposal_id=0, vote=sp.variant("yes", sp.unit), max_checkpoints=sp.none).run(
        sender=user3, now=sp.timestamp(400), level=40)
    dao.token_vote(proposal_id=0, vote=sp.variant("no", sp.unit), max_checkpoints=sp.none).run(
        sender=user4, now=sp.timestamp(400), level=40)
    dao.token_vote(proposal_id=0, vote=sp.variant("no", sp.unit), max_checkpoints=sp.none).run(
        sender=user5, now=sp.timestamp(400), level=40)

    # Evaluate the proposal results
    dao.evaluate_voting_result(0).run(
        sender=user1, now=sp.timestamp(101).add_days(5), level=60)

    # Check that the contract information has been updated
    scenario.verify(dao.data.proposals[0].status.is_variant("rejected"))

    # Check that the tokens in escrow have been transferred to the treasury
    scenario.verify(token.data.ledger[user4.address] == 400 - 10)
    scenario.verify(token.data.ledger[dao.address] == 0)
    scenario.verify(token.data.ledger[treasury.address] == 990 + 10)

    # Check that it's not possible to execute the proposal
    dao.execute_proposal(0).run(
        valid=False, sender=user1, now=sp.timestamp(101).add_days(5 + 2), exception="DAO_STATUS_NOT_APPROVED")


@sp.add_test(name="Test quorum failed proposal")
def test_quorum_failed_proposal():
    # Get the test environment
    testEnvironment = get_test_environment()
    scenario = testEnvironment["scenario"]
    user1 = testEnvironment["user1"]
    user2 = testEnvironment["user2"]
    user3 = testEnvironment["user3"]
    user4 = testEnvironment["user4"]
    user5 = testEnvironment["user5"]
    external_user = testEnvironment["external_user"]
    token = testEnvironment["token"]
    treasury = testEnvironment["treasury"]
    dao = testEnvironment["dao"]

    # User 4 creates a proposal
    proposal_title = sp.utils.bytes_of_string("Dummy title")
    proposal_description = sp.utils.bytes_of_string("Dummy description")
    token_transfers = sp.set_type_expr(
        sp.record(
            fa2=token.address,
            token_id=sp.nat(0),
            distribution=[
                sp.record(amount=sp.nat(10), destination=user1.address),
                sp.record(amount=sp.nat(20), destination=external_user.address)]),
        t=daoGovernanceModule.DAOGovernance.TOKEN_TRANSFERS_TYPE)
    proposal_kind = sp.variant("transfer_token", token_transfers)
    dao.create_proposal(
        title=proposal_title,
        description=proposal_description,
        kind=proposal_kind).run(
            sender=user4, level=10, now=sp.timestamp(100))

    # Check that the tokens in escrow have been transferred
    scenario.verify(token.data.ledger[user4.address] == 400 - 10)
    scenario.verify(token.data.ledger[dao.address] == 10)

    # Users 1 and 2 vote as representatives
    dao.representatives_vote(proposal_id=0, vote=sp.variant("yes", sp.unit)).run(
        sender=user1, now=sp.timestamp(200), level=20)
    dao.representatives_vote(proposal_id=0, vote=sp.variant("yes", sp.unit)).run(
        sender=user2, now=sp.timestamp(300), level=30)

    # User 5 votes as normal user
    dao.token_vote(proposal_id=0, vote=sp.variant("yes", sp.unit), max_checkpoints=sp.none).run(
        sender=user5, now=sp.timestamp(400), level=40)

    # Evaluate the proposal results
    dao.evaluate_voting_result(0).run(
        sender=user1, now=sp.timestamp(101).add_days(5), level=60)

    # Check that the contract information has been updated
    scenario.verify(dao.data.proposals[0].status.is_variant("rejected"))

    # Check that the tokens in escrow have been transferred back to user 4
    scenario.verify(token.data.ledger[user4.address] == 400)
    scenario.verify(token.data.ledger[dao.address] == 0)

    # Check that it's not possible to execute the proposal
    dao.execute_proposal(0).run(
        valid=False, sender=user1, now=sp.timestamp(101).add_days(5 + 2), exception="DAO_STATUS_NOT_APPROVED")


@sp.add_test(name="Test set representatives")
def test_set_representatives():
    # Get the test environment
    testEnvironment = get_test_environment()
    scenario = testEnvironment["scenario"]
    user1 = testEnvironment["user1"]
    user2 = testEnvironment["user2"]
    user3 = testEnvironment["user3"]
    dao = testEnvironment["dao"]
    representatives = testEnvironment["representatives"]

    # Create a new representatives account
    new_representatives = sp.test_account("new_representatives")

    # Define the lambda function that will set the new representatives address
    def representatives_lambda_function(params):
        sp.set_type(params, sp.TUnit)
        set_representatives_handle = sp.contract(
            sp.TAddress, dao.address, "set_representatives").open_some()
        sp.result([sp.transfer_operation(
            new_representatives.address, sp.mutez(0), set_representatives_handle)])

    # Check the initial representatives address
    scenario.verify(dao.data.representatives == representatives.address)

    # Add a lambda proposal
    representatives.add_proposal(sp.variant("lambda_function", representatives_lambda_function)).run(sender=user1)

    # Vote for the proposal
    representatives.vote_proposal(proposal_id=0, approval=True).run(sender=user1)
    representatives.vote_proposal(proposal_id=0, approval=False).run(sender=user2)
    representatives.vote_proposal(proposal_id=0, approval=True).run(sender=user3)

    # Execute the proposal
    representatives.execute_proposal(0).run(sender=user3)

    # Check that the representatives address has been updated
    scenario.verify(dao.data.representatives == new_representatives.address)

    # Check that the old representatives cannot set the representatives again
    representatives.add_proposal(sp.variant("lambda_function", representatives_lambda_function)).run(sender=user1)
    representatives.vote_proposal(proposal_id=1, approval=True).run(sender=user1)
    representatives.vote_proposal(proposal_id=1, approval=False).run(sender=user2)
    representatives.vote_proposal(proposal_id=1, approval=True).run(sender=user3)
    representatives.execute_proposal(1).run(
        valid=False, sender=user3, exception="DAO_NOT_DAO_OR_REPRESENTATIVES")


@sp.add_test(name="Test set guardians")
def test_set_guardians():
    # Get the test environment
    testEnvironment = get_test_environment()
    scenario = testEnvironment["scenario"]
    user4 = testEnvironment["user4"]
    user5 = testEnvironment["user5"]
    dao = testEnvironment["dao"]
    guardians = testEnvironment["guardians"]

    # Create a new DAO guardians account
    new_guardians = sp.test_account("new_guardians")

    # Define the lambda function that will set the new guardians address
    def guardians_lambda_function(params):
        sp.set_type(params, sp.TUnit)
        set_guardians_handle = sp.contract(
            sp.TAddress, dao.address, "set_guardians").open_some()
        sp.result([sp.transfer_operation(
            new_guardians.address, sp.mutez(0), set_guardians_handle)])

    # Check the initial DAO guardians address
    scenario.verify(dao.data.guardians == guardians.address)

    # Add a lambda proposal
    guardians.lambda_function_proposal(guardians_lambda_function).run(sender=user4)

    # Vote for the proposal
    guardians.vote_proposal(proposal_id=0, approval=True).run(sender=user4)
    guardians.vote_proposal(proposal_id=0, approval=True).run(sender=user5)

    # Execute the proposal
    guardians.execute_proposal(0).run(sender=user4)

    # Check that the representatives address has been updated
    scenario.verify(dao.data.guardians == new_guardians.address)

    # Check that the old DAO guardians cannot set the guardians again
    guardians.lambda_function_proposal(guardians_lambda_function).run(sender=user4)
    guardians.vote_proposal(proposal_id=1, approval=True).run(sender=user4)
    guardians.vote_proposal(proposal_id=1, approval=True).run(sender=user5)
    guardians.execute_proposal(1).run(
        valid=False, sender=user4, exception="DAO_NOT_DAO_OR_GUARDIANS")


@sp.add_test(name="Test admin")
def test_admin():
    # Get the test environment
    testEnvironment = get_test_environment()
    scenario = testEnvironment["scenario"]
    admin = testEnvironment["admin"]
    dao = testEnvironment["dao"]

    # Create a new treasury account
    new_treasury = sp.test_account("new_treasury")

    # Update the DAO treasury address
    dao.set_treasury(new_treasury.address).run(sender=admin)

    # Check that the treasury address has been updated
    scenario.verify(dao.data.treasury == new_treasury.address)

    # Update the DAO quorum
    dao.set_quorum(2).run(sender=admin)

    # Check that the quorum has been updated
    scenario.verify(dao.data.quorum == 2)


@sp.add_test(name="Test integer square root")
def test_integer_square_root():
    # Get the test environment
    testEnvironment = get_test_environment()
    scenario = testEnvironment["scenario"]
    dao = testEnvironment["dao"]

    dao.get_integer_square_root(0)
    scenario.verify(dao.data.counter == 0)

    dao.get_integer_square_root(1)
    scenario.verify(dao.data.counter == 1)

    dao.get_integer_square_root(3)
    scenario.verify(dao.data.counter == 1)

    dao.get_integer_square_root(4)
    scenario.verify(dao.data.counter == 2)

    dao.get_integer_square_root(8)
    scenario.verify(dao.data.counter == 2)

    dao.get_integer_square_root(9)
    scenario.verify(dao.data.counter == 3)

    dao.get_integer_square_root(10)
    scenario.verify(dao.data.counter == 3)

    dao.get_integer_square_root(12345 * 12345 - 1)
    scenario.verify(dao.data.counter == 12344)

    dao.get_integer_square_root(12345 * 12345)
    scenario.verify(dao.data.counter == 12345)

    dao.get_integer_square_root(12345 * 12345 + 1)
    scenario.verify(dao.data.counter == 12345)


@sp.add_test(name="Test quadratic voting")
def test_quadratic_voting():
    # Get the test environment
    decimals = 1000000
    testEnvironment = get_test_environment(
        vote_weight_mode="quadratic", decimals=decimals)
    scenario = testEnvironment["scenario"]
    user1 = testEnvironment["user1"]
    user2 = testEnvironment["user2"]
    user3 = testEnvironment["user3"]
    user4 = testEnvironment["user4"]
    user5 = testEnvironment["user5"]
    user6 = testEnvironment["user6"]
    external_user = testEnvironment["external_user"]
    token = testEnvironment["token"]
    treasury = testEnvironment["treasury"]
    representatives = testEnvironment["representatives"]
    dao = testEnvironment["dao"]

    # User 4 creates a proposal
    proposal_title = sp.utils.bytes_of_string("Dummy title")
    proposal_description = sp.utils.bytes_of_string("Dummy description")
    proposal_kind = sp.variant("text", sp.unit)
    dao.create_proposal(
        title=proposal_title,
        description=proposal_description,
        kind=proposal_kind).run(
            sender=user4, level=10, now=sp.timestamp(100))

    # User 1 and 2 vote as representatives
    dao.representatives_vote(proposal_id=0, vote=sp.variant("abstain", sp.unit)).run(
        sender=user1, now=sp.timestamp(200), level=20)
    dao.representatives_vote(proposal_id=0, vote=sp.variant("yes", sp.unit)).run(
        sender=user2, now=sp.timestamp(300), level=30)

    # Check that the contract information has been updated
    scenario.verify(dao.data.proposals[0].representatives_votes.total == 2)
    scenario.verify(dao.data.proposals[0].representatives_votes.positive == 1)
    scenario.verify(dao.data.proposals[0].representatives_votes.negative == 0)
    scenario.verify(dao.data.proposals[0].representatives_votes.abstain == 1)
    scenario.verify(dao.data.proposals[0].representatives_votes.participation == 2)
    scenario.verify(dao.data.representatives_votes[(0, "community1")].is_variant("abstain"))
    scenario.verify(dao.data.representatives_votes[(0, "community2")].is_variant("yes"))

    # User 3, 4 and 5 vote as normal users
    dao.token_vote(proposal_id=0, vote=sp.variant("yes", sp.unit), max_checkpoints=sp.none).run(
        sender=user3, now=sp.timestamp(400), level=40)
    dao.token_vote(proposal_id=0, vote=sp.variant("yes", sp.unit), max_checkpoints=sp.none).run(
        sender=user4, now=sp.timestamp(400), level=40)
    dao.token_vote(proposal_id=0, vote=sp.variant("no", sp.unit), max_checkpoints=sp.none).run(
        sender=user5, now=sp.timestamp(400), level=40)

    # Check that the contract information has been updated
    scenario.verify(dao.data.proposals[0].token_votes.total == 100 * int(pow(300 * decimals / 10000, 0.5)) + 100 * int(pow(400 * decimals / 10000, 0.5)) + 100 * int(pow(5 * decimals / 10000, 0.5)))
    scenario.verify(dao.data.proposals[0].token_votes.positive == 100 * int(pow(300 * decimals / 10000, 0.5)) + 100 * int(pow(400 * decimals / 10000, 0.5)))
    scenario.verify(dao.data.proposals[0].token_votes.negative == 100 * int(pow(5 * decimals / 10000, 0.5)))
    scenario.verify(dao.data.proposals[0].token_votes.abstain == 0)
    scenario.verify(dao.data.proposals[0].token_votes.participation == 3)
    scenario.verify(dao.data.representatives_votes[(0, "community1")].is_variant("abstain"))
    scenario.verify(dao.data.representatives_votes[(0, "community2")].is_variant("yes"))
    scenario.verify(dao.data.token_votes[(0, user3.address)].vote.is_variant("yes"))
    scenario.verify(dao.data.token_votes[(0, user3.address)].weight == 100 * int(pow(300 * decimals / 10000, 0.5)))
    scenario.verify(dao.data.token_votes[(0, user4.address)].vote.is_variant("yes"))
    scenario.verify(dao.data.token_votes[(0, user4.address)].weight == 100 * int(pow(400 * decimals / 10000, 0.5)))
    scenario.verify(dao.data.token_votes[(0, user5.address)].vote.is_variant("no"))
<<<<<<< HEAD
    scenario.verify(dao.data.token_votes[(0, user5.address)].weight == int(pow(5 * 100, 0.5)))

@sp.add_test(name="Lint FAILWITH messages")
def test_error_message_rules():
    scenario = sp.test_scenario()
    daoGovernanceModule.DAOGovernance.error_collection.scenario_linting_report(scenario)
=======
    scenario.verify(dao.data.token_votes[(0, user5.address)].weight == 100 * int(pow(5 * decimals / 10000, 0.5)))
>>>>>>> 63444ad3
<|MERGE_RESOLUTION|>--- conflicted
+++ resolved
@@ -1256,13 +1256,10 @@
     scenario.verify(dao.data.token_votes[(0, user4.address)].vote.is_variant("yes"))
     scenario.verify(dao.data.token_votes[(0, user4.address)].weight == 100 * int(pow(400 * decimals / 10000, 0.5)))
     scenario.verify(dao.data.token_votes[(0, user5.address)].vote.is_variant("no"))
-<<<<<<< HEAD
     scenario.verify(dao.data.token_votes[(0, user5.address)].weight == int(pow(5 * 100, 0.5)))
+    scenario.verify(dao.data.token_votes[(0, user5.address)].weight == 100 * int(pow(5 * decimals / 10000, 0.5)))
 
 @sp.add_test(name="Lint FAILWITH messages")
 def test_error_message_rules():
     scenario = sp.test_scenario()
-    daoGovernanceModule.DAOGovernance.error_collection.scenario_linting_report(scenario)
-=======
-    scenario.verify(dao.data.token_votes[(0, user5.address)].weight == 100 * int(pow(5 * decimals / 10000, 0.5)))
->>>>>>> 63444ad3
+    daoGovernanceModule.DAOGovernance.error_collection.scenario_linting_report(scenario)